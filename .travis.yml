language: rust

rust: stable

addons:
  apt:
    packages: &global_deps
    - libsqlite3-dev
    - libcurl4-openssl-dev
    - libxml2-dev
    - libstfl-dev
    - libjson-c-dev
    - libncursesw5-dev
    - asciidoc
    - libxml2-utils
    - xsltproc
    - docbook-xml
    - docbook-xsl
addons:
  apt:
    packages: &clang_deps
    - *global_deps
    - g++-4.9 # required for some niceties in C++ standard library

install_coveralls_commands: &install_coveralls
  - pip install --user cpp-coveralls

newsboat_brew_commands: &osx_deps
  - brew update
  - brew outdated "pkg-config" || brew upgrade "pkg-config"
  - brew install "gettext" && brew link --force "gettext"
  - brew outdated "sqlite" || brew upgrade "sqlite"
  - brew outdated "curl" || brew upgrade "curl"
  - brew install "libstfl"
  - brew outdated "json-c" || brew upgrade "json-c"
  - brew install "asciidoc"
  - brew install "docbook-xsl"
  - brew outdated "python" || brew upgrade "python"
  - brew install "pyenv" || brew upgrade "pyenv"
  - eval "$(pyenv init -)"
  - pip3 install cpp-coveralls
  - pyenv rehash

matrix:
  fast_finish: true
  include:
    - compiler: gcc-4.9
      os: linux
      addons:
        apt:
          sources:
            - ubuntu-toolchain-r-test
          packages:
            - g++-4.9
            - *global_deps
      env:
        - COMPILER=g++-4.9
        - GCOV=/usr/bin/gcov-4.9
      before_install:
        *install_coveralls
    - compiler: gcc-5
      os: linux
      addons:
        apt:
          sources:
            - ubuntu-toolchain-r-test
          packages:
            - g++-5
            - *global_deps
      env:
        - COMPILER=g++-5
        - GCOV=/usr/bin/gcov-5
      before_install:
        *install_coveralls
    - compiler: gcc-6
      os: linux
      addons:
        apt:
          sources:
            - ubuntu-toolchain-r-test
          packages:
            - g++-6
            - *global_deps
      env:
        - COMPILER=g++-6
        - GCOV=/usr/bin/gcov-6
      before_install:
        *install_coveralls
    - compiler: gcc-7
      os: linux
      addons:
        apt:
          sources:
            - ubuntu-toolchain-r-test
          packages:
            - g++-7
            - *global_deps
      env:
        - COMPILER=g++-7
        - GCOV=/usr/bin/gcov-7
      before_install:
        *install_coveralls
    - compiler: gcc-8
      os: linux
      addons:
        apt:
          sources:
            - ubuntu-toolchain-r-test
          packages:
            - g++-8
            - *global_deps
      env:
        - COMPILER=g++-8
        - GCOV=/usr/bin/gcov-8
      before_install:
        *install_coveralls
    - compiler: clang
      os: linux
      addons:
        apt:
          sources:
            - ubuntu-toolchain-r-test
          packages:
            - *clang_deps
      env:
        - COMPILER=clang++
        - GCOV="llvm-cov gcov"
      before_install:
        *install_coveralls
    - compiler: clang-4.0
      os: linux
      addons:
        apt:
          sources:
            - ubuntu-toolchain-r-test
            - llvm-toolchain-trusty-4.0
          packages:
            - clang-4.0
            - llvm-4.0
            - *clang_deps
      env:
        - COMPILER=clang++-4.0
        - GCOV="llvm-cov-4.0 gcov"
      before_install:
        *install_coveralls
    - compiler: clang-5.0
      os: linux
      addons:
        apt:
          sources:
            - ubuntu-toolchain-r-test
            - llvm-toolchain-trusty-5.0
          packages:
            - clang-5.0
            - llvm-5.0
            - *clang_deps
      env:
        - COMPILER=clang++-5.0
        - GCOV="llvm-cov-5.0 gcov"
      before_install:
        *install_coveralls
    - compiler: clang-6.0
      os: linux
      addons:
        apt:
          sources:
            - ubuntu-toolchain-r-test
            - llvm-toolchain-trusty-6.0
          packages:
            - clang-6.0
            - llvm-6.0
            - *clang_deps
      env:
        - COMPILER=clang++-6.0
        - GCOV="llvm-cov-6.0 gcov"
      before_install:
        *install_coveralls
    - compiler: gcc
      os: osx
      env:
        - COMPILER=g++
        - GCOV=/usr/bin/gcov
        # a2x will run xmllint on generated files, so we have to pass the path
        # to AsciiDoc's catalog files
        - XML_CATALOG_FILES=/usr/local/etc/xml/catalog
      before_install:
        *osx_deps
    - compiler: clang
      os: osx
      env:
        - COMPILER=clang++
        - GCOV=/usr/bin/gcov
        # a2x will run xmllint on generated files, so we have to pass the path
        # to AsciiDoc's catalog files
        - XML_CATALOG_FILES=/usr/local/etc/xml/catalog
      before_install:
        *osx_deps
    - addons:
        apt:
          packages:
            - i18nspector
      env:
        - CHECKS=1

install:
  - export CXX=$COMPILER
  - cd ${TRAVIS_BUILD_DIR}

script:
  - cd ${TRAVIS_BUILD_DIR}
  # CI builds take a while to provision, install dependencies and compile our
  # stuff. To maximize the benefits, we ask Make to process as many rules as
  # possible before failing. This enables developers to fix more errors before
  # re-submitting the code to CI, which should increase throughput.
  - if [ -z "$CHECKS" ]; then   make -j2 --keep-going all test   ; fi
  - if [ -z "$CHECKS" ]; then   make distclean   ; fi
<<<<<<< HEAD
  - if [ -z "$CHECKS" ]; then   make -j2 PROFILE=1 all test   ; fi
  - if [ -z "$CHECKS" ]; then   ( cd test && ./test --order rand )   ; fi
=======
  - if [ -z "$CHECKS" ]; then   make PROFILE=1 all test   ; fi
  - if [ -z "$CHECKS" ]; then   ( cd test && ./test --order rand ) ; cargo test   ; fi
>>>>>>> 8f32a942
  - if [ -n "$CHECKS" ]; then   make run-i18nspector | tee i18nspector.log && if `egrep '^(E|W):' i18nspector.log >/dev/null 2>&1` ; then false else true; fi   ; fi

after_success:
  - cd ${TRAVIS_BUILD_DIR}
  - if [ -z "$CHECKS" ]; then   ./submit-to-coveralls.sh   ; fi<|MERGE_RESOLUTION|>--- conflicted
+++ resolved
@@ -214,13 +214,8 @@
   # re-submitting the code to CI, which should increase throughput.
   - if [ -z "$CHECKS" ]; then   make -j2 --keep-going all test   ; fi
   - if [ -z "$CHECKS" ]; then   make distclean   ; fi
-<<<<<<< HEAD
   - if [ -z "$CHECKS" ]; then   make -j2 PROFILE=1 all test   ; fi
-  - if [ -z "$CHECKS" ]; then   ( cd test && ./test --order rand )   ; fi
-=======
-  - if [ -z "$CHECKS" ]; then   make PROFILE=1 all test   ; fi
   - if [ -z "$CHECKS" ]; then   ( cd test && ./test --order rand ) ; cargo test   ; fi
->>>>>>> 8f32a942
   - if [ -n "$CHECKS" ]; then   make run-i18nspector | tee i18nspector.log && if `egrep '^(E|W):' i18nspector.log >/dev/null 2>&1` ; then false else true; fi   ; fi
 
 after_success:
