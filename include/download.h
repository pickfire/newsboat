#ifndef PODBEUTER_DOWNLOAD__H
#define PODBEUTER_DOWNLOAD__H

#include <string>

namespace podbeuter {

enum class dlstatus {
	QUEUED = 0,
	DOWNLOADING,
	CANCELLED,
	DELETED,
	FINISHED,
	FAILED,
	ALREADY_DOWNLOADED,
	READY,
	PLAYED
};

class pb_controller;

class download {
	public:
		download(pb_controller * c = 0);
		~download();
		double percents_finished();
<<<<<<< HEAD
		const char * status_text();
		inline dlstatus status() const {
			return download_status;
=======
		const std::string status_text();
		inline dlstatus_t status() const {
			return dlstatus;
>>>>>>> dd99daa1
		}
		const std::string filename();
		const std::string url();
		void set_filename(const std::string& str);
		void set_url(const std::string& url);
		void set_progress(double cur, double max);
		void set_status(dlstatus dls);
		void set_kbps(double kbps);
		double kbps();
		void set_offset(unsigned long offset);

		inline double current_size() const {
			return cursize + offs;
		}
		inline double total_size() const {
			return totalsize + offs;
		}

	private:
		std::string fn;
		std::string url_;
		dlstatus download_status;
		float cursize;
		float totalsize;
		double curkbps;
		unsigned long offs;
		pb_controller * ctrl;
};

}

#endif<|MERGE_RESOLUTION|>--- conflicted
+++ resolved
@@ -24,15 +24,9 @@
 		download(pb_controller * c = 0);
 		~download();
 		double percents_finished();
-<<<<<<< HEAD
-		const char * status_text();
+		const std::string status_text();
 		inline dlstatus status() const {
 			return download_status;
-=======
-		const std::string status_text();
-		inline dlstatus_t status() const {
-			return dlstatus;
->>>>>>> dd99daa1
 		}
 		const std::string filename();
 		const std::string url();
