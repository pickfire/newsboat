extern crate rand;

pub fn replace_all(input: String, from: &str, to: &str) -> String {
    input.replace(from, to)
}

pub fn consolidate_whitespace( input: String ) -> String {
    let found = input.find( |c: char| !c.is_whitespace() );
    let mut result = String::new();

    if let Some(found) = found {
        let (leading,rest) = input.split_at(found);
        let lastchar = input.chars().rev().next().unwrap();

        result.push_str(leading);

        let iter = rest.split_whitespace();
        for elem in iter {
            result.push_str(elem);
            result.push(' ');
        }
        result.pop();
        if lastchar.is_whitespace() {
            result.push(' ');
        }
    }

    result
}

pub fn to_u(rs_str: String, default_value: u32) -> u32 {
    let mut result = rs_str.parse::<u32>();

    if result.is_err() {
        result = Ok(default_value);
    }

    result.unwrap()
}

<<<<<<< HEAD
pub fn get_default_browser() -> String {
    use std::env;
    match env::var("BROWSER") {
        Ok(val) => return val,
        Err(_) => return String::from("lynx"),
    }
=======
pub fn trim(rs_str: String) -> String {
    rs_str.trim().to_string()
}

pub fn trim_end(rs_str: String) -> String {
    let x: &[_] = &['\n','\r'];
    rs_str.trim_right_matches(x).to_string()
}

pub fn get_random_value(max: u32) -> u32 {
   rand::random::<u32>() % max
>>>>>>> a0864255
}

#[cfg(test)]
mod tests {
    use super::*;

    #[test]
    fn t_replace_all() {
	assert_eq!(
            replace_all(String::from("aaa"), "a", "b"),
            String::from("bbb"));
	assert_eq!(
            replace_all(String::from("aaa"), "aa", "ba"),
            String::from("baa"));
	assert_eq!(
            replace_all(String::from("aaaaaa"), "aa", "ba"),
            String::from("bababa"));
	assert_eq!(
            replace_all(String::new(), "a", "b"),
            String::new());

        let input = String::from("aaaa");
	assert_eq!(replace_all(input.clone(), "b", "c"), input);

	assert_eq!(
            replace_all(String::from("this is a normal test text"), " t", " T"),
            String::from("this is a normal Test Text"));

	assert_eq!(
            replace_all(String::from("o o o"), "o", "<o>"),
            String::from("<o> <o> <o>"));
    }

    #[test]
    fn t_consolidate_whitespace() {
        assert_eq!(
            consolidate_whitespace(String::from("LoremIpsum")),
            String::from("LoremIpsum"));
        assert_eq!(
            consolidate_whitespace(String::from("Lorem Ipsum")),
            String::from("Lorem Ipsum"));
        assert_eq!(
            consolidate_whitespace(String::from(" Lorem \t\tIpsum \t ")),
            String::from(" Lorem Ipsum "));
        assert_eq!(consolidate_whitespace(String::from(" Lorem \r\n\r\n\tIpsum")),
            String::from(" Lorem Ipsum"));
        assert_eq!(consolidate_whitespace(String::new()), String::new());
        assert_eq!(consolidate_whitespace(String::from("    Lorem \t\tIpsum \t ")),
            String::from("    Lorem Ipsum "));
        assert_eq!(consolidate_whitespace(String::from("   Lorem \r\n\r\n\tIpsum")),
            String::from("   Lorem Ipsum"));
    }

    #[test]
    fn t_to_u() {
        assert_eq!(to_u(String::from("0"), 10), 0);
        assert_eq!(to_u(String::from("23"), 1), 23);
        assert_eq!(to_u(String::from(""), 0), 0);
        assert_eq!(to_u(String::from("zero"), 1), 1);
    }

    #[test]
    fn t_trim() {
        assert_eq!(trim(String::from("  xxx\r\n")), "xxx");
        assert_eq!(trim(String::from("\n\n abc  foobar\n")), "abc  foobar");
        assert_eq!(trim(String::from("")), "");
        assert_eq!(trim(String::from("     \n")), "");
    }

    #[test]
    fn t_trim_end() {
        assert_eq!(trim_end(String::from("quux\n")), "quux");
    }
}
<|MERGE_RESOLUTION|>--- conflicted
+++ resolved
@@ -38,14 +38,15 @@
     result.unwrap()
 }
 
-<<<<<<< HEAD
+
 pub fn get_default_browser() -> String {
     use std::env;
     match env::var("BROWSER") {
         Ok(val) => return val,
         Err(_) => return String::from("lynx"),
     }
-=======
+}
+
 pub fn trim(rs_str: String) -> String {
     rs_str.trim().to_string()
 }
@@ -57,7 +58,6 @@
 
 pub fn get_random_value(max: u32) -> u32 {
    rand::random::<u32>() % max
->>>>>>> a0864255
 }
 
 #[cfg(test)]
