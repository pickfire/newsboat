--- conflicted
+++ resolved
@@ -501,11 +501,7 @@
 			}
 			if (!already_added) {
 				if (opdescs[j].flags & flags) {
-<<<<<<< HEAD
-					LOG(level::DEBUG, "keymap::get_keymap_descriptions: found unbound function: %s ctx = %s", opdescs[j].opstr, ctx.c_str());
-=======
-					LOG(LOG_DEBUG, "keymap::get_keymap_descriptions: found unbound function: %s ctx = %s", opdescs[j].opstr, ctx);
->>>>>>> e4f13427
+					LOG(level::DEBUG, "keymap::get_keymap_descriptions: found unbound function: %s ctx = %s", opdescs[j].opstr, ctx);
 					keymap_desc desc;
 					desc.ctx = ctx;
 					desc.cmd = opdescs[j].opstr;
@@ -523,11 +519,7 @@
 
 
 void keymap::set_key(operation op, const std::string& key, const std::string& context) {
-<<<<<<< HEAD
-	LOG(level::DEBUG,"keymap::set_key(%d,%s) called", op, key.c_str());
-=======
-	LOG(LOG_DEBUG,"keymap::set_key(%d,%s) called", op, key);
->>>>>>> e4f13427
+	LOG(level::DEBUG,"keymap::set_key(%d,%s) called", op, key);
 	if (context == "all") {
 		for (unsigned int i=0; contexts[i]!=nullptr; i++) {
 			keymap_[contexts[i]][key] = op;
@@ -538,11 +530,7 @@
 }
 
 void keymap::unset_key(const std::string& key, const std::string& context) {
-<<<<<<< HEAD
-	LOG(level::DEBUG,"keymap::unset_key(%s) called", key.c_str());
-=======
-	LOG(LOG_DEBUG,"keymap::unset_key(%s) called", key);
->>>>>>> e4f13427
+	LOG(level::DEBUG,"keymap::unset_key(%s) called", key);
 	if (context == "all") {
 		for (unsigned int i=0; contexts[i]!=nullptr; i++) {
 			keymap_[contexts[i]][key] = OP_NIL;
@@ -577,11 +565,7 @@
 
 operation keymap::get_operation(const std::string& keycode, const std::string& context) {
 	std::string key;
-<<<<<<< HEAD
-	LOG(level::DEBUG, "keymap::get_operation: keycode = %s context = %s", keycode.c_str(), context.c_str());
-=======
-	LOG(LOG_DEBUG, "keymap::get_operation: keycode = %s context = %s", keycode, context);
->>>>>>> e4f13427
+	LOG(level::DEBUG, "keymap::get_operation: keycode = %s context = %s", keycode, context);
 	if (keycode.length() > 0) {
 		key = keycode;
 	} else {
@@ -636,11 +620,7 @@
 	 * The keymap acts as config_action_handler so that all the key-related configuration is immediately
 	 * handed to it.
 	 */
-<<<<<<< HEAD
-	LOG(level::DEBUG,"keymap::handle_action(%s, ...) called",action.c_str());
-=======
-	LOG(LOG_DEBUG,"keymap::handle_action(%s, ...) called",action);
->>>>>>> e4f13427
+	LOG(level::DEBUG,"keymap::handle_action(%s, ...) called",action);
 	if (action == "bind-key") {
 		if (params.size() < 2)
 			throw confighandlerexception(action_handler_status::TOO_FEW_PARAMS);
@@ -674,11 +654,7 @@
 		while (it != params.end()) {
 			if (first && *it != ";") {
 				tmpcmd.op = get_opcode(*it);
-<<<<<<< HEAD
-				LOG(level::DEBUG, "keymap::handle_action: new operation `%s' (op = %u)", it->c_str(), tmpcmd.op);
-=======
-				LOG(LOG_DEBUG, "keymap::handle_action: new operation `%s' (op = %u)", *it, tmpcmd.op);
->>>>>>> e4f13427
+				LOG(level::DEBUG, "keymap::handle_action: new operation `%s' (op = %u)", it, tmpcmd.op);
 				if (tmpcmd.op == OP_NIL)
 					throw confighandlerexception(strprintf::fmt(_("`%s' is not a valid key command"), *it));
 				first = false;
@@ -690,11 +666,7 @@
 					tmpcmd.args.clear();
 					first = true;
 				} else {
-<<<<<<< HEAD
-					LOG(level::DEBUG, "keymap::handle_action: new parameter `%s' (op = %u)", it->c_str());
-=======
-					LOG(LOG_DEBUG, "keymap::handle_action: new parameter `%s' (op = %u)", *it);
->>>>>>> e4f13427
+					LOG(level::DEBUG, "keymap::handle_action: new parameter `%s' (op = %u)", it);
 					tmpcmd.args.push_back(*it);
 				}
 			}
