--- conflicted
+++ resolved
@@ -38,49 +38,26 @@
 	}
 }
 
-<<<<<<< HEAD
-const char * download::status_text() {
+const std::string download::status_text() {
 	switch (download_status) {
 	case dlstatus::QUEUED:
-		return _("queued");
+		return _s("queued");
 	case dlstatus::DOWNLOADING:
-		return _("downloading");
+		return _s("downloading");
 	case dlstatus::CANCELLED:
-		return _("cancelled");
+		return _s("cancelled");
 	case dlstatus::DELETED:
-		return _("deleted");
+		return _s("deleted");
 	case dlstatus::FINISHED:
-		return _("finished");
+		return _s("finished");
 	case dlstatus::FAILED:
-		return _("failed");
+		return _s("failed");
 	case dlstatus::ALREADY_DOWNLOADED:
-		return _("incomplete");
+		return _s("incomplete");
 	case dlstatus::READY:
-		return _("ready");
+		return _s("ready");
 	case dlstatus::PLAYED:
-		return _("played");
-=======
-const std::string download::status_text() {
-	switch (dlstatus) {
-	case DL_QUEUED:
-		return _s("queued");
-	case DL_DOWNLOADING:
-		return _s("downloading");
-	case DL_CANCELLED:
-		return _s("cancelled");
-	case DL_DELETED:
-		return _s("deleted");
-	case DL_FINISHED:
-		return _s("finished");
-	case DL_FAILED:
-		return _s("failed");
-	case DL_ALREADY_DOWNLOADED:
-		return _s("incomplete");
-	case DL_READY:
-		return _s("ready");
-	case DL_PLAYED:
 		return _s("played");
->>>>>>> dd99daa1
 	default:
 		return _s("unknown (bug).");
 	}
